--- conflicted
+++ resolved
@@ -2,12 +2,9 @@
 
 from collections.abc import Mapping
 import logging
-<<<<<<< HEAD
 from datetime import date
-=======
 from typing import Any, Final
 
->>>>>>> 61d16fd0
 from aiohttp import DummyCookieJar
 
 from homeassistant.components.sensor import (
@@ -89,19 +86,11 @@
         """Return the native value (aka. state)."""
         # The API always returns the previous month of data, so the client stores this
         # We assume this is ordered temporally and grab the last one: the latest one
-<<<<<<< HEAD
         value: str | float | int | date | None = None
         if self.coordinator.sleep_records:
             value = self.coordinator.sleep_records[-1].get(self.sensor_key, 0)
             if isinstance(value, str) and self.entity_description.device_class == SensorDeviceClass.DATE:
                 value = dt_util.parse_date(value)
-=======
-        value = self.coordinator.sleep_records[-1].get(self.sensor_key, 0)
-        if self.entity_description.device_class == SensorDeviceClass.DATE and isinstance(
-            value, str
-        ):
-            value = dt_util.parse_date(value)
->>>>>>> 61d16fd0
         return value
 
 
@@ -139,19 +128,13 @@
         super().__init__("CPAP Usage Time", desc, coordinator)
 
     @property
-<<<<<<< HEAD
-    def native_value(self):
+    def native_value(self) -> Any | None:
+        """Return the native value (aka. state)."""
         value: str | None = None
         if self.coordinator.sleep_records:
             usage_minutes: int = self.coordinator.sleep_records[-1]["totalUsage"]
             value = f"{usage_minutes // 60}:{(usage_minutes % 60):02}"
         return value
-=======
-    def native_value(self) -> Any | None:
-        """Return the native value (aka. state)."""
-        usage_minutes = self.coordinator.sleep_records[-1]["totalUsage"]
-        return f"{usage_minutes // 60}:{(usage_minutes % 60):02}"
->>>>>>> 61d16fd0
 
 
 class MyAirMostRecentSleepDate(MyAirBaseSensor):
@@ -169,8 +152,8 @@
         super().__init__("Most Recent Sleep Date", desc, coordinator)
 
     @property
-<<<<<<< HEAD
-    def native_value(self):
+    def native_value(self) -> Any | None:
+        """Return the native value (aka. state)."""
 
         value: date | None = None
         if self.coordinator.sleep_records:
@@ -185,16 +168,6 @@
                 date_string: str = sleep_days_with_data[-1]["startDate"]
                 value = dt_util.parse_date(date_string)
         return value
-=======
-    def native_value(self) -> Any | None:
-        """Return the native value (aka. state)."""
-        # Filter out all 0-usage days
-        sleep_days_with_data = [
-            record for record in self.coordinator.sleep_records if record["totalUsage"] > 0
-        ]
-        date_string = sleep_days_with_data[-1]["startDate"]
-        return dt_util.parse_date(date_string)
->>>>>>> 61d16fd0
 
 
 # Our sensor class will prepend the serial number to the key
