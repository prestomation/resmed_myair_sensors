--- conflicted
+++ resolved
@@ -13,12 +13,9 @@
 )
 from homeassistant.config_entries import ConfigEntry
 from homeassistant.const import PERCENTAGE, UnitOfTime
-<<<<<<< HEAD
 from homeassistant.core import HomeAssistant, callback
 from homeassistant.helpers.aiohttp_client import async_create_clientsession
-=======
 from homeassistant.core import HomeAssistant
->>>>>>> 87601ac3
 from homeassistant.helpers.entity import DeviceInfo
 from homeassistant.helpers.entity_platform import AddEntitiesCallback
 from homeassistant.helpers.update_coordinator import CoordinatorEntity
@@ -324,49 +321,8 @@
                 if sleep_days_with_data:
                     date_string: str = sleep_days_with_data[-1]["startDate"]
                     value = dt_util.parse_date(date_string)
-<<<<<<< HEAD
             except KeyError as e:
                 _LOGGER.error("Unable to parse Most Recent Sleep Date. %s: %s", type(e).__name__, e)
 
         self._attr_native_value = value
-        self.async_write_ha_state()
-=======
-        return value
-
-
-# Our sensor class will prepend the serial number to the key
-# These sensors pass data directly from my air
-SLEEP_RECORD_SENSOR_DESCRIPTIONS: Mapping[str, SensorEntityDescription] = {
-    "CPAP AHI Events Per Hour": SensorEntityDescription(
-        key="ahi",
-        state_class=SensorStateClass.MEASUREMENT,
-    ),
-    "CPAP Usage Minutes": SensorEntityDescription(
-        key="totalUsage",
-        state_class=SensorStateClass.MEASUREMENT,
-        device_class=SensorDeviceClass.DURATION,
-        native_unit_of_measurement=UnitOfTime.MINUTES,
-    ),
-    "CPAP Mask On/Off": SensorEntityDescription(
-        key="maskPairCount",
-        state_class=SensorStateClass.MEASUREMENT,
-    ),
-    "CPAP Current Data Date": SensorEntityDescription(
-        key="startDate", device_class=SensorDeviceClass.DATE
-    ),
-    "CPAP Mask Leak %": SensorEntityDescription(
-        key="leakPercentile",
-        state_class=SensorStateClass.MEASUREMENT,
-        native_unit_of_measurement=PERCENTAGE,
-    ),
-    "CPAP Total myAir Score": SensorEntityDescription(
-        key="sleepScore", state_class=SensorStateClass.MEASUREMENT
-    ),
-}
-
-DEVICE_SENSOR_DESCRIPTIONS: Mapping[str, SensorEntityDescription] = {
-    "CPAP Sleep Data Last Collected": SensorEntityDescription(
-        key="lastSleepDataReportTime", device_class=SensorDeviceClass.TIMESTAMP
-    )
-}
->>>>>>> 87601ac3
+        self.async_write_ha_state()